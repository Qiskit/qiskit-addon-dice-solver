# This code is a Qiskit project.
#
# (C) Copyright IBM 2024.
#
# This code is licensed under the Apache License, Version 2.0. You may
# obtain a copy of this license in the LICENSE.txt file in the root directory
# of this source tree or at http://www.apache.org/licenses/LICENSE-2.0.
#
# Any modifications or derivative works of this code must retain this
# copyright notice, and modified files need to carry a notice indicating
# that they have been altered from the originals.

"""A wrapper for the DICE groundstate solver."""

from __future__ import annotations

import os
import shutil
import struct
import subprocess
import tempfile
from collections.abc import Sequence
from pathlib import Path

import numpy as np
from pyscf import tools
from qiskit_addon_sqd.fermion import bitstring_matrix_to_ci_strs

# Ensure the runtime linker can find the local boost binaries at runtime
DICE_BIN = os.path.join(os.path.abspath(os.path.dirname(__file__)), "bin")
os.environ["LD_LIBRARY_PATH"] = f"{DICE_BIN}:{os.environ.get('LD_LIBRARY_PATH', '')}"


class DiceExecutionError(Exception):
    """Custom exception for Dice command line application execution errors."""

    def __init__(self, command, returncode, log_path):
        """Initialize a ``DiceExecutionError`` instance."""
        self.command = command
        self.returncode = returncode
        self.log_path = log_path

        message = (
            f"Command '{command}' failed with return code {returncode}\n"
            f"See the log file at {log_path} for more details."
        )
        super().__init__(message)


def solve_fermion(
    bitstring_matrix: np.ndarray,
    /,
    hcore: np.ndarray,
    eri: np.ndarray,
    *,
    mpirun_options: Sequence[str] | str | None = None,
    working_dir: str | Path | None = None,
    clean_working_dir: bool = True,
) -> tuple[float, np.ndarray, tuple[np.ndarray, np.ndarray]]:
    """
    Approximate the ground state given one- and two-body integrals and a bitstring matrix.

    This solver is designed for compatibility with `qiskit-addon-sqd <https://qiskit.github.io/qiskit-addon-sqd/>`_ workflows.

    In order to leverage the multi-processing nature of this tool, the user must specify
    the CPU resources to use via the `mpirun_options` argument.

    For example, to use 8 CPU slots in parallel in quiet mode:

    .. code-block:: python

       # Run 8 parallel slots in quiet mode
       mpirun_opts = "-quiet -n 8"
       # OR
       mpirun_opts = ["-quiet", "-n", "8"]

       energy, sci_coeffs, avg_occs = solve_fermion(..., mpirun_options=mpirun_opts)

    For more information on the ``mpirun`` command line options, refer to the `man page <https://www.open-mpi.org/doc/current/man1/mpirun.1.php>`_.

    .. note::

       Only closed-shell systems are supported. The particle number for both
       spin-up and spin-down determinants is expected to be equal.

    .. note::

       Determinant are interpreted by the ``Dice`` command line application as 5-byte unsigned integers; therefore, only systems
       of ``40`` or fewer orbitals are supported.

    Args:
        bitstring_matrix: A set of configurations defining the subspace onto which the Hamiltonian
            will be projected and diagonalized. This is a 2D array of ``bool`` representations of bit
            values such that each row represents a single bitstring. The spin-up configurations
            should be specified by column indices in range ``(N, N/2]``, and the spin-down
            configurations should be specified by column indices in range ``(N/2, 0]``, where ``N``
            is the number of qubits.
        hcore: Core Hamiltonian matrix representing single-electron integrals
        eri: Electronic repulsion integrals representing two-electron integrals
        mpirun_options: Options controlling the CPU resource allocation for the ``Dice`` command line application.
            These command-line options will be passed directly to the ``mpirun`` command line application during
            invocation of ``Dice``. These may be formatted as a ``Sequence`` of strings or a single string. If a ``Sequence``,
            the elements will be combined into a single, space-delimited string and passed to
            ``mpirun``. If the input is a single string, it will be passed to ``mpirun`` as-is. If no
            ``mpirun_options`` are provided by the user, ``Dice`` will run on a single MPI slot. For more
            information on the ``mpirun`` command line options, refer to the `man page <https://www.open-mpi.org/doc/current/man1/mpirun.1.php>`_.
        working_dir: An absolute path to a directory in which intermediate files can be written to and read from. If
<<<<<<< HEAD
            no working directory is provided, one will be created using Python's ``tempfile`` module.
=======
            no working directory is provided, the system temporary files directory will be used.
        spin_sq: Target value for the total spin squared for the ground state. If ``None``, no spin will be imposed.
>>>>>>> c7fb5209
        clean_working_dir: A flag indicating whether to remove the intermediate files used by the ``Dice``
            command line application. If ``False``, the intermediate files will be left in a temporary directory in the
            ``working_dir``.

    Returns:
        - Minimum energy from SCI calculation
        - SCI coefficients
        - Average orbital occupancy
    """
    # Hard-code target S^2 until supported
    spin_sq = 0.0

    # Convert bitstring matrix to integer determinants for spin-up/down
    ci_strs = bitstring_matrix_to_ci_strs(bitstring_matrix)
    num_configurations = len(ci_strs[0])
    num_up = bin(ci_strs[0][0])[2:].count("1")
    num_dn = bin(ci_strs[1][0])[2:].count("1")

    # Set up the working directory
    working_dir = working_dir or tempfile.gettempdir()
    intermediate_dir = Path(tempfile.mkdtemp(prefix="dice_cli_files_", dir=working_dir))

    # Write the integrals out as an FCI dump for Dice command line app
    active_space_path = os.path.join(intermediate_dir, "fcidump.txt")
    num_orbitals = hcore.shape[0]
    tools.fcidump.from_integrals(
        active_space_path, hcore, eri, num_orbitals, (num_up + num_dn)
    )

    _write_input_files(
        ci_strs,
        active_space_path,
        num_up,
        num_dn,
        num_configurations,
        intermediate_dir,
        spin_sq,
        1,
    )

    # Navigate to working dir and call Dice
    _call_dice(intermediate_dir, mpirun_options)

    # Read outputs and convert outputs
    e_dice, sci_coefficients, avg_occupancies = _read_dice_outputs(
        intermediate_dir, num_orbitals
    )

    # Clean up the working directory of intermediate files, if desired
    if clean_working_dir:
        shutil.rmtree(intermediate_dir)

    return (
        e_dice,
        sci_coefficients,
        (avg_occupancies[:num_orbitals], avg_occupancies[num_orbitals:]),
    )


def solve_dice(
    addresses: tuple[Sequence[int], Sequence[int]],
    active_space_path: str | Path,
    working_dir: str | Path,
    spin_sq: float = 0.0,
    *,
    max_iter: int = 10,
    clean_working_dir: bool = True,
    mpirun_options: Sequence[str] | str | None = None,
) -> tuple[float, np.ndarray, tuple[np.ndarray, np.ndarray]]:
    """
    Approximate the ground state given an active space and Slater determinant addresses.

    In order to leverage the multi-processing nature of this tool, the user must specify
    the CPU resources to use via the `mpirun_options` argument.

    For example, to use 8 CPU slots in parallel in quiet mode:

    .. code-block:: python

       # Run 8 parallel slots in quiet mode
       mpirun_opts = "-quiet -n 8"
       # OR
       mpirun_opts = ["-quiet", "-n", "8"]

       energy, sci_coeffs, avg_occs = solve_dice(..., mpirun_options=mpirun_opts)

    For more information on the ``mpirun`` command line options, refer to the `man page <https://www.open-mpi.org/doc/current/man1/mpirun.1.php>`_.

    .. note::

       Only closed-shell systems are currently supported. The particle number for both
       spin-up and spin-down determinants is expected to be equal.

    .. note::

       Determinant addresses are interpreted by the ``Dice`` command line application as 5-byte unsigned integers; therefore, only systems
       of ``40`` or fewer orbitals are supported.

    Args:
        addresses: A length-2 tuple of ``Sequence`` containing base-10, unsigned integer
            representations of bitstrings. The first ``Sequence`` represents configurations of the alpha
            particles, and the second ``Sequence`` represents that of the beta particles.
        active_space_path: An absolute path to an FCI dump -- a format partially defined in
            `Knowles and Handy 1989 <https://www.sciencedirect.com/science/article/abs/pii/0010465589900337?via%3Dihub>`_.
        working_dir: An absolute path to a directory in which intermediate files can be written to and read from.
        spin_sq: Target value for the total spin squared for the ground state. If ``None``, no spin will be imposed.
        max_iter: The maximum number of HCI iterations to perform.
        clean_working_dir: A flag indicating whether to remove the intermediate files used by the ``Dice``
            command line application. If ``False``, the intermediate files will be left in a temporary directory in the
            ``working_dir``.
        mpirun_options: Options controlling the CPU resource allocation for the ``Dice`` command line application.
            These command-line options will be passed directly to the ``mpirun`` command line application during
            invocation of ``Dice``. These may be formatted as a ``Sequence`` of strings or a single string. If a ``Sequence``,
            the elements will be combined into a single, space-delimited string and passed to
            ``mpirun``. If the input is a single string, it will be passed to ``mpirun`` as-is. If no
            ``mpirun_options`` are provided by the user, ``Dice`` will run on a single MPI slot. For more
            information on the ``mpirun`` command line options, refer to the `man page <https://www.open-mpi.org/doc/current/man1/mpirun.1.php>`_.

    Returns:
        Minimum energy from SCI calculation, SCI coefficients, and average orbital occupancy for spin-up and spin-down orbitals
    """
    # Write Dice inputs to working dir
    num_configurations = len(addresses[0])
    num_up = bin(addresses[0][0])[2:].count("1")
    num_dn = bin(addresses[1][0])[2:].count("1")

    intermediate_dir = Path(tempfile.mkdtemp(prefix="dice_cli_files_", dir=working_dir))

    _write_input_files(
        addresses,
        active_space_path,
        num_up,
        num_dn,
        num_configurations,
        intermediate_dir,
        spin_sq,
        max_iter,
    )

    # Navigate to working dir and call Dice
    _call_dice(intermediate_dir, mpirun_options)

    # Read outputs and convert outputs
    mf_as = tools.fcidump.to_scf(active_space_path)
    num_orbitals = mf_as.get_hcore().shape[0]
    e_dice, sci_coefficients, avg_occupancies = _read_dice_outputs(
        intermediate_dir, num_orbitals
    )
    e_dice -= mf_as.mol.energy_nuc()

    # Clean up the working directory of intermediate files, if desired
    if clean_working_dir:
        shutil.rmtree(intermediate_dir)

    return (
        e_dice,
        sci_coefficients,
        (avg_occupancies[:num_orbitals], avg_occupancies[num_orbitals:]),
    )


def _read_dice_outputs(
    working_dir: str | Path, num_orbitals: int
) -> tuple[float, np.ndarray, np.ndarray]:
    """Calculate the estimated ground state energy and average orbitals occupancies from Dice outputs."""
    # Read in the avg orbital occupancies
    spin1_rdm_dice = np.loadtxt(
        os.path.join(working_dir, "spin1RDM.0.0.txt"), skiprows=1
    )
    avg_occupancies = np.zeros(2 * num_orbitals)
    for i in range(spin1_rdm_dice.shape[0]):
        if spin1_rdm_dice[i, 0] == spin1_rdm_dice[i, 1]:
            orbital_id = spin1_rdm_dice[i, 0]
            parity = orbital_id % 2
            avg_occupancies[int(orbital_id // 2 + parity * num_orbitals)] = (
                spin1_rdm_dice[i, 2]
            )

    # Read in the estimated ground state energy
    file_energy = open(os.path.join(working_dir, "shci.e"), "rb")
    bytestring_energy = file_energy.read(8)
    energy_dice = struct.unpack("d", bytestring_energy)[0]

    # Construct the SCI wavefunction coefficients from Dice output dets.bin
    occs, amps = _read_wave_function_magnitudes(os.path.join(working_dir, "dets.bin"))
    addresses = _addresses_from_occupancies(occs)
    sci_coefficients = _construct_ci_vec_from_addresses_amplitudes(amps, addresses)

    return energy_dice, sci_coefficients, avg_occupancies


def _call_dice(working_dir: Path, mpirun_options: Sequence[str] | str | None) -> None:
    """Navigate to the working dir, invoke Dice, and navigate back."""
    script_dir = os.path.dirname(os.path.abspath(__file__))
    dice_path = os.path.join(script_dir, "bin", "Dice")
    dice_log_path = os.path.join(working_dir, "dice_solver_logfile.log")
    if mpirun_options:
        if isinstance(mpirun_options, str):
            mpirun_options = [mpirun_options]
        dice_call = ["mpirun"] + list(mpirun_options) + [dice_path]
    else:
        dice_call = ["mpirun", dice_path]

    with open(dice_log_path, "w") as logfile:
        try:
            subprocess.run(
                dice_call, cwd=working_dir, stdout=logfile, stderr=logfile, check=True
            )
        except subprocess.CalledProcessError as e:
            raise DiceExecutionError(
                command=dice_call,
                returncode=e.returncode,
                log_path=dice_log_path,
            ) from e


def _write_input_files(
    addresses: tuple[Sequence[int], Sequence[int]],
    active_space_path: str | Path,
    num_up: int,
    num_dn: int,
    num_configurations: int,
    working_dir: str | Path,
    spin_sq: float,
    max_iter: int,
) -> None:
    """Prepare the Dice inputs in the working directory."""
    ### Move the FCI Dump to working dir ###
    shutil.copy(active_space_path, os.path.join(working_dir, "fcidump.txt"))

    ### Write the input.dat ###
    num_elec = num_up + num_dn
    # Return only the lowest-energy state
    nroots = "nroots 1\n"
    # Spin squared
    spin = f"spin {spin_sq}\n"
    # Path to active space dump
    orbitals = "orbitals fcidump.txt\n"
    # The Dice/Riken branch this package is built on modifies the normal behavior
    # of the SHCI application, so we hard-code this value to prevent unintended
    # behavior due to these modifications.
    schedule = "schedule\n0 1.e+12\nend\n"
    # Floating point tolerance for Davidson solver
    davidson_tol = "davidsonTol 1e-5\n"
    # Energy floating point tolerance
    de = "dE 1e-10\n"
    # The maximum number of HCI iterations to perform
    maxiter = f"maxiter {max_iter}\n"
    # We don't want Dice to be noisyu for now so we hard code noio
    noio = "noio\n"
    # The number of determinants to write as output. We always want all of them.
    write_best_determinants = f"writeBestDeterminants {num_configurations}\n"
    # Number of perturbation theory parameters. Must be 0.
    n_pt_iter = "nPTiter 0\n"
    # Requested reduced density matrices
    rdms = "DoSpinRDM\nDoRDM\nDoSpinOneRDM\nDoOneRDM\n"
    # Number of electrons
    nocc = f"nocc {num_elec}\n"
    # An input which will be ignored by the modified Dice application.
    # This still needs to be present to prevent Dice from breaking.
    dummy_det = " ".join([str(i) for i in range(num_elec)]) + "\nend"
    input_list = [
        nroots,
        spin,
        orbitals,
        schedule,
        davidson_tol,
        de,
        maxiter,
        noio,
        write_best_determinants,
        n_pt_iter,
        rdms,
        nocc,
        dummy_det,
    ]
    file1 = open(os.path.join(working_dir, "input.dat"), "w")
    file1.writelines(input_list)
    file1.close()

    ### Write the determinants to working dir ###
    up_addr, dn_addr = addresses
    bytes_up = _address_list_to_bytes(up_addr)
    bytes_dn = _address_list_to_bytes(dn_addr)
    file1 = open(os.path.join(working_dir, "AlphaDets.bin"), "wb")  # type: ignore
    for bytestring in bytes_up:
        file1.write(bytestring)  # type: ignore
    file1.close()
    file1 = open(os.path.join(working_dir, "BetaDets.bin"), "wb")  # type: ignore
    for bytestring in bytes_dn:
        file1.write(bytestring)  # type: ignore
    file1.close()


def _integer_to_bytes(n: int) -> bytes:
    """
    Pack an integer into 5 bytes.

    The 5 is hard-coded because that is what the modified Dice branch
    expects currently.
    """
    return int(n).to_bytes(5, byteorder="big")


def _address_list_to_bytes(addresses: Sequence[int]) -> list[bytes]:
    """Convert a list of base-10 determinant addresses into a list of bytes."""
    byte_list = []
    for address in addresses:
        byte_list.append(_integer_to_bytes(address))
    return byte_list


def _read_wave_function_magnitudes(
    filename: str | Path,
) -> tuple[list[str], list[float]]:
    """Read the wavefunction magnitudes from binary file output from Dice."""
    file2 = open(filename, "rb")

    # Read 32 bit integers describing the # dets and # orbs
    det_bytes = file2.read(4)
    num_dets = struct.unpack("i", det_bytes)[0]
    norb_bytes = file2.read(4)
    num_orb = struct.unpack("i", norb_bytes)[0]

    occupancy_strs = []
    amplitudes = []
    for i in range(2 * num_dets):
        # read the wave function amplitude
        if i % 2 == 0:
            # Read the double-precision float describing the amplitude
            wf_bytes = file2.read(8)
            wf_amplitude = struct.unpack("d", wf_bytes)[0]
            amplitudes.append(wf_amplitude)
        else:
            b = file2.read(num_orb)
            occupancy_strs.append(str(b)[2:-1])

    return occupancy_strs, amplitudes


def _bitstring_from_occupancy_str(occupancy_str: str) -> np.ndarray:
    """Convert an occupancy string into a bit array."""
    norb = len(occupancy_str)
    bitstring = np.zeros(2 * norb, dtype=bool)
    for i in range(len(occupancy_str)):
        if occupancy_str[i] == "2":
            bitstring[i] = 1
            bitstring[i + norb] = 1
        if occupancy_str[i] == "a":
            bitstring[i] = 1
        if occupancy_str[i] == "b":
            bitstring[i + norb] = 1

    return bitstring


def _addresses_from_occupancies(occupancy_strs: list[str]) -> list[list[int]]:
    """Convert occupancies to PySCF determinant addresses."""
    norb = len(occupancy_strs[0])
    addresses = []
    for occ in occupancy_strs:
        bitstring = _bitstring_from_occupancy_str(occ)
        bitstring_a = bitstring[:norb]
        bitstring_b = bitstring[norb:]
        address_a = sum(b << i for i, b in enumerate(bitstring_a))
        address_b = sum(b << i for i, b in enumerate(bitstring_b))
        address = [address_a, address_b]
        addresses.append(address)

    return addresses


def _construct_ci_vec_from_addresses_amplitudes(
    amps: list[float], addresses: list[list[int]]
) -> np.ndarray:
    """Construct wavefunction amplitudes from determinant addresses and their associated amplitudes."""
    uniques = np.unique(np.array(addresses))
    num_dets = len(uniques)
    ci_vec = np.zeros((num_dets, num_dets))

    addr_map = {uni_addr: i for i, uni_addr in enumerate(uniques)}

    for idx, address in enumerate(addresses):
        address_a = address[0]
        address_b = address[1]

        i = addr_map[address_a]
        j = addr_map[address_b]
        ci_vec[i, j] = amps[idx]

    return ci_vec<|MERGE_RESOLUTION|>--- conflicted
+++ resolved
@@ -105,12 +105,7 @@
             ``mpirun_options`` are provided by the user, ``Dice`` will run on a single MPI slot. For more
             information on the ``mpirun`` command line options, refer to the `man page <https://www.open-mpi.org/doc/current/man1/mpirun.1.php>`_.
         working_dir: An absolute path to a directory in which intermediate files can be written to and read from. If
-<<<<<<< HEAD
-            no working directory is provided, one will be created using Python's ``tempfile`` module.
-=======
             no working directory is provided, the system temporary files directory will be used.
-        spin_sq: Target value for the total spin squared for the ground state. If ``None``, no spin will be imposed.
->>>>>>> c7fb5209
         clean_working_dir: A flag indicating whether to remove the intermediate files used by the ``Dice``
             command line application. If ``False``, the intermediate files will be left in a temporary directory in the
             ``working_dir``.
